"""Version information for the application."""

__author__ = "Tom Goetz"
__copyright__ = "Copyright Tom Goetz"
__license__ = "GPL"


python_required = (3, 0, 0)
python_tested = (3, 7, 5)
<<<<<<< HEAD
version_info = (1, 8, 1)
prerelease = False
=======
version_info = (2, 0, 0)
prerelease = True
>>>>>>> 6f6c0f18


def version_string():
    """Return a version string for a version tuple."""
    return '.'.join(str(digit) for digit in version_info)<|MERGE_RESOLUTION|>--- conflicted
+++ resolved
@@ -7,13 +7,8 @@
 
 python_required = (3, 0, 0)
 python_tested = (3, 7, 5)
-<<<<<<< HEAD
-version_info = (1, 8, 1)
+version_info = (2, 0, 0)
 prerelease = False
-=======
-version_info = (2, 0, 0)
-prerelease = True
->>>>>>> 6f6c0f18
 
 
 def version_string():
