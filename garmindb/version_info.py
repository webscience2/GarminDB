"""Version information for the application."""

__author__ = "Tom Goetz"
__copyright__ = "Copyright Tom Goetz"
__license__ = "GPL"


python_required = (3, 0, 0)
<<<<<<< HEAD
python_tested = (3, 9, 5)
version_info = (3, 2, 3)
prerelease = False
=======
python_tested = (3, 9, 10)
version_info = (3, 2, 4)
prerelease = True
>>>>>>> eadf9df4


def version_string():
    """Return a version string for a version tuple."""
    return '.'.join(str(digit) for digit in version_info)<|MERGE_RESOLUTION|>--- conflicted
+++ resolved
@@ -6,15 +6,9 @@
 
 
 python_required = (3, 0, 0)
-<<<<<<< HEAD
-python_tested = (3, 9, 5)
-version_info = (3, 2, 3)
-prerelease = False
-=======
 python_tested = (3, 9, 10)
 version_info = (3, 2, 4)
-prerelease = True
->>>>>>> eadf9df4
+prerelease = False
 
 
 def version_string():
