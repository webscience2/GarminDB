"""Version information for the application."""

__author__ = "Tom Goetz"
__copyright__ = "Copyright Tom Goetz"
__license__ = "GPL"


python_required = (3, 0, 0)
python_tested = (3, 9, 5)
version_info = (3, 1, 0)
<<<<<<< HEAD
prerelease = False
=======
prerelease = True
>>>>>>> 7b423a3c


def version_string():
    """Return a version string for a version tuple."""
    return '.'.join(str(digit) for digit in version_info)<|MERGE_RESOLUTION|>--- conflicted
+++ resolved
@@ -7,12 +7,8 @@
 
 python_required = (3, 0, 0)
 python_tested = (3, 9, 5)
-version_info = (3, 1, 0)
-<<<<<<< HEAD
+version_info = (3, 1, 1)
 prerelease = False
-=======
-prerelease = True
->>>>>>> 7b423a3c
 
 
 def version_string():
