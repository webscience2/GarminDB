--- conflicted
+++ resolved
@@ -7,13 +7,8 @@
 
 python_required = (3, 0, 0)
 python_tested = (3, 9, 5)
-<<<<<<< HEAD
-version_info = (3, 1, 1)
+version_info = (3, 1, 2)
 prerelease = False
-=======
-version_info = (3, 1, 2)
-prerelease = True
->>>>>>> 3a7767c1
 
 
 def version_string():
