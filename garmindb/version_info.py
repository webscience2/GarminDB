--- conflicted
+++ resolved
@@ -7,13 +7,8 @@
 
 python_required = (3, 0, 0)
 python_tested = (3, 9, 5)
-<<<<<<< HEAD
-version_info = (3, 2, 1)
+version_info = (3, 2, 2)
 prerelease = False
-=======
-version_info = (3, 2, 2)
-prerelease = True
->>>>>>> 66b7a43f
 
 
 def version_string():
