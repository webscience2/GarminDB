"""Version information for the application."""

__author__ = "Tom Goetz"
__copyright__ = "Copyright Tom Goetz"
__license__ = "GPL"


python_required = (3, 0, 0)
python_tested = (3, 9, 10)
<<<<<<< HEAD
version_info = (3, 2, 4)
prerelease = False
=======
version_info = (3, 2, 5)
prerelease = True
>>>>>>> df680daf


def version_string():
    """Return a version string for a version tuple."""
    return '.'.join(str(digit) for digit in version_info)<|MERGE_RESOLUTION|>--- conflicted
+++ resolved
@@ -7,13 +7,8 @@
 
 python_required = (3, 0, 0)
 python_tested = (3, 9, 10)
-<<<<<<< HEAD
-version_info = (3, 2, 4)
+version_info = (3, 2, 5)
 prerelease = False
-=======
-version_info = (3, 2, 5)
-prerelease = True
->>>>>>> df680daf
 
 
 def version_string():
